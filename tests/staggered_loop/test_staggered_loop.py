--- conflicted
+++ resolved
@@ -23,7 +23,6 @@
 
 
 @pytest.fixture(scope="module")
-<<<<<<< HEAD
 def reviewed_submissions(workflow_id, indico_client, pdf_filepath):
     """
     Ensure that auto review is turned off and there are two "COMPLETE" human reviewed submissions
@@ -39,48 +38,21 @@
     reviewed_ids = []
     for _ in range(2):
         id_in_review = reviewer.get_random_review_id()
-        predictions = reviewer.get_submission_result_from_id(id_in_review)
-        changes = get_change_formatted_predictions(predictions)
+        predictions = reviewer.get_submission_results_from_ids([id_in_review])
+        changes = get_change_formatted_predictions(predictions[0])
         reviewer.accept_review(id_in_review, changes)
         reviewed_ids.append(id_in_review)
     for sub_id in reviewed_ids:
         reviewer.wait_for_submission_status_complete(sub_id)
-=======
-def reviewed_submissions(workflow_id, stagger_wrapper, pdf_filepath, reviewer_wrapper):
-    """
-    Ensure that auto review is turned off and there are two "COMPLETE" human reviewed submissions
-    """
-    stagger_wrapper.update_workflow_settings(
-        workflow_id, enable_review=True, enable_auto_review=False
-    )
-    sub_ids = stagger_wrapper.submit_documents_to_workflow(
-        workflow_id, [pdf_filepath, pdf_filepath]
-    )
-    stagger_wrapper.wait_for_submissions_to_process(sub_ids)
-    reviewed_ids = []
-    for _ in range(2):
-        id_in_review = reviewer_wrapper.get_random_review_id()
-        predictions = reviewer_wrapper.get_submission_results_from_ids([id_in_review])
-        changes = get_change_formatted_predictions(predictions[0])
-        reviewer_wrapper.accept_review(id_in_review, changes)
-        reviewed_ids.append(id_in_review)
-    for sub_id in reviewed_ids:
-        stagger_wrapper.wait_for_submission_status_complete(sub_id)
->>>>>>> 3c19156d
     return reviewed_ids
 
 
 def test_get_reviewed_prediction_data(
-<<<<<<< HEAD
     workflow_id, indico_client, reviewed_submissions
-=======
-    workflow_id, stagger_wrapper, reviewed_submissions
->>>>>>> 3c19156d
 ):
     # num_submissions needed for now because of possible bug marking subs as retrieved for no reason
     wflow = Workflow(indico_client)
     num_submissions = len(
-<<<<<<< HEAD
         wflow._get_list_of_submissions(
             workflow_id, COMPLETE_FILTER, reviewed_submissions
         )
@@ -88,24 +60,12 @@
     stagger = StaggeredLoop(
         workflow_id=workflow_id, submission_ids=reviewed_submissions
     )
-    stagger.get_reviewed_prediction_data(wflow)
+    stagger.get_reviewed_prediction_data(workflow_id, reviewed_submissions)
     assert len(stagger._filenames) == num_submissions
     assert len(stagger._workflow_results) == num_submissions
     assert len(stagger._snap_formatted_predictions) == num_submissions
     assert len(stagger._document_texts) == num_submissions
     for predictions in stagger._snap_formatted_predictions:
-=======
-        stagger_wrapper._get_list_of_submissions(
-            workflow_id, COMPLETE_FILTER, reviewed_submissions
-        )
-    )
-    stagger_wrapper.get_reviewed_prediction_data(workflow_id, reviewed_submissions)
-    assert len(stagger_wrapper._filenames) == num_submissions
-    assert len(stagger_wrapper._workflow_results) == num_submissions
-    assert len(stagger_wrapper._snap_formatted_predictions) == num_submissions
-    assert len(stagger_wrapper._document_texts) == num_submissions
-    for predictions in stagger_wrapper._snap_formatted_predictions:
->>>>>>> 3c19156d
         assert isinstance(predictions, list)
         for pred in predictions:
             assert set(pred.keys()) == set(["label", "start", "end"])
