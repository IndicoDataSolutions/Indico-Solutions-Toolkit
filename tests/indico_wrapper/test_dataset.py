import pytest
import pandas as pd
from indico_toolkit.indico_wrapper import Datasets
from indico.types import Dataset


@pytest.fixture(scope="module")
def dataset_wrapper(indico_client):
    return Datasets(indico_client)


@pytest.fixture(scope="module")
def dataset_id(dataset_obj):
    return dataset_obj.id


def test_get_dataset(dataset_wrapper, dataset_id):
    dataset = dataset_wrapper.get_dataset(dataset_id)
    assert isinstance(dataset, Dataset)


<<<<<<< HEAD
def test_download_export(dataset_wrapper, dataset_id):
    labelset_id = dataset_wrapper.get_dataset(dataset_id).labelsets[0].id
    df = dataset_wrapper.download_export(dataset_id, labelset_id)
    assert isinstance(df, pd.DataFrame)
    assert isinstance(df["text"][0], str)


=======
>>>>>>> 3c1ae94c
def test_add_to_dataset(dataset_wrapper, dataset_id, pdf_filepath):
    dataset = dataset_wrapper.add_files_to_dataset(dataset_id, filepaths=[pdf_filepath])
    assert isinstance(dataset, Dataset)
    for f in dataset.files:
        assert f.status in ["PROCESSED", "FAILED"]


def test_get_dataset_files(dataset_wrapper, dataset_id):
    files_list = dataset_wrapper.get_dataset_metadata(dataset_id)
    assert isinstance(files_list, list)
    assert len(files_list) > 0


def test_create_delete_dataset(dataset_wrapper, pdf_filepath):
    dataset = dataset_wrapper.create_dataset(
        filepaths=[pdf_filepath], dataset_name="Temporary Test Dataset"
    )
    assert isinstance(dataset, Dataset)
    status = dataset_wrapper.delete_dataset(dataset.id)
    assert status == True


def test_create_large_doc_dataset(dataset_wrapper, pdf_filepath):
    dataset = dataset_wrapper.create_large_doc_dataset(
        "mydataset",
        [pdf_filepath, pdf_filepath],
        upload_batch_size=1,
    )
    assert len(dataset.files) == 2
    for f in dataset.files:
        assert f.status == "PROCESSED" or f.status == "EXTRACTING"<|MERGE_RESOLUTION|>--- conflicted
+++ resolved
@@ -19,16 +19,6 @@
     assert isinstance(dataset, Dataset)
 
 
-<<<<<<< HEAD
-def test_download_export(dataset_wrapper, dataset_id):
-    labelset_id = dataset_wrapper.get_dataset(dataset_id).labelsets[0].id
-    df = dataset_wrapper.download_export(dataset_id, labelset_id)
-    assert isinstance(df, pd.DataFrame)
-    assert isinstance(df["text"][0], str)
-
-
-=======
->>>>>>> 3c1ae94c
 def test_add_to_dataset(dataset_wrapper, dataset_id, pdf_filepath):
     dataset = dataset_wrapper.add_files_to_dataset(dataset_id, filepaths=[pdf_filepath])
     assert isinstance(dataset, Dataset)
