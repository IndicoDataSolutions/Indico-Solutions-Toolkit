import os
import pytest
import json
from indico.queries import (
    CreateDataset,
    CreateModelGroup,
    GetWorkflow,
    GetDataset,
    UpdateWorkflowSettings,
    ListWorkflows,
    DocumentExtraction,
    RetrieveStorageObject,
    JobStatus
)
from indico import IndicoClient
from indico.errors import IndicoRequestError
from solutions_toolkit import create_client
from solutions_toolkit.types import WorkflowResult
from solutions_toolkit.indico_wrapper import (
    IndicoWrapper,
    Workflow,
    Datasets,
    FindRelated,
    Reviewer,
    DocExtraction
)


FILE_PATH = os.path.dirname(os.path.abspath(__file__))

HOST_URL = os.environ.get("HOST_URL")
API_TOKEN_PATH = os.environ.get("API_TOKEN_PATH")
API_TOKEN = os.environ.get("API_TOKEN")
MODEL_NAME = os.environ.get("MODEL_NAME", "Solutions Toolkit Test Model")


@pytest.fixture(scope="session")
def indico_client() -> IndicoClient:
    return create_client(HOST_URL, API_TOKEN_PATH, API_TOKEN)

@pytest.fixture(scope="session")
def testdir_file_path():
    return FILE_PATH

@pytest.fixture(scope="session")
def pdf_filepath():
    return os.path.join(FILE_PATH, "data/samples/fin_disc.pdf")

# TODO: below fixture should just use the dataset class...

@pytest.fixture(scope="session")
def dataset_obj(indico_client):
    dataset_id = os.environ.get("DATASET_ID")
    if not dataset_id:
        dataset = indico_client.call(
            CreateDataset(
                name="Solutions Toolkit Test Dataset",
                files=[os.path.join(FILE_PATH, "data/samples/fin_disc_snapshot.csv")],
            )
        )
    else:
        try:
            dataset = indico_client.call(GetDataset(id=dataset_id))
        except IndicoRequestError:
            raise ValueError(
                f"Dataset with ID {dataset_id} does not exist or you do not have access to it"
            )
    return dataset


@pytest.fixture(scope="session")
def workflow_id(indico_client, dataset_obj):
    workflow_id = os.environ.get("WORKFLOW_ID")
    if not workflow_id:
        indico_client.call(
            CreateModelGroup(
                name="Solutions Toolkit Test Model",
                dataset_id=dataset_obj.id,
                source_column_id=dataset_obj.datacolumn_by_name("text").id,
                labelset_id=dataset_obj.labelset_by_name("question_1620").id,
                wait=True,
            )
        )
        workflow_id = indico_client.call(
            ListWorkflows(dataset_ids=[dataset_obj.id])
        )[0].id
    else:
        try:
            indico_client.call(GetWorkflow(workflow_id=workflow_id))
        except IndicoRequestError:
            raise ValueError(
                f"Workflow with ID {workflow_id} does not exist or you do not have access to it"
            )
    return workflow_id

@pytest.fixture(scope="module")
def module_submission_ids(workflow_id, indico_client, pdf_filepath):
    workflow_wrapper = Workflow(indico_client)
    sub_ids = workflow_wrapper.submit_documents_to_workflow(workflow_id, [pdf_filepath])
    workflow_wrapper.wait_for_submissions_to_process(sub_ids)
    return sub_ids

@pytest.fixture(scope="function")
def function_submission_ids(workflow_id, indico_client, pdf_filepath):
    workflow_wrapper = Workflow(indico_client)
    sub_ids = workflow_wrapper.submit_documents_to_workflow(workflow_id, [pdf_filepath])
    workflow_wrapper.wait_for_submissions_to_process(sub_ids)
    return sub_ids

@pytest.fixture(scope="module")
def wflow_submission_result(indico_client, module_submission_ids) -> dict:
    workflow_wrapper = Workflow(indico_client)
    return workflow_wrapper.get_submission_results_from_ids(
        [module_submission_ids[0]], timeout=90
    )[0]
  
@pytest.fixture(scope="session")
def model_name():
    return MODEL_NAME
  
@pytest.fixture(scope="session")
<<<<<<< HEAD
def standard_ocr_object(indico_wrapper, pdf_filepath):
    job = indico_wrapper.indico_client.call(DocumentExtraction(files=[pdf_filepath], json_config={"preset_config": "standard"}))
    job = indico_wrapper.indico_client.call(JobStatus(id=job[0].id, wait=True))
    extracted_data = indico_wrapper.indico_client.call(RetrieveStorageObject(job.result))
    return extracted_data


@pytest.fixture(scope="session")
def doc_extraction_wrapper():
    return DocExtraction(
        host_url=HOST_URL, api_token=API_TOKEN, api_token_path=API_TOKEN_PATH
    )
=======
def standard_ocr_object(indico_client, pdf_filepath):
    job = indico_client.call(DocumentExtraction(files=[pdf_filepath], json_config={"preset_config": "standard"}))
    job = indico_client.call(JobStatus(id=job[0].id, wait=True))
    extracted_data = indico_client.call(RetrieveStorageObject(job.result))
    return extracted_data
>>>>>>> 1ff648d0
<|MERGE_RESOLUTION|>--- conflicted
+++ resolved
@@ -119,11 +119,10 @@
     return MODEL_NAME
   
 @pytest.fixture(scope="session")
-<<<<<<< HEAD
-def standard_ocr_object(indico_wrapper, pdf_filepath):
-    job = indico_wrapper.indico_client.call(DocumentExtraction(files=[pdf_filepath], json_config={"preset_config": "standard"}))
-    job = indico_wrapper.indico_client.call(JobStatus(id=job[0].id, wait=True))
-    extracted_data = indico_wrapper.indico_client.call(RetrieveStorageObject(job.result))
+def standard_ocr_object(indico_client, pdf_filepath):
+    job = indico_client.call(DocumentExtraction(files=[pdf_filepath], json_config={"preset_config": "standard"}))
+    job = indico_client.call(JobStatus(id=job[0].id, wait=True))
+    extracted_data = indico_client.call(RetrieveStorageObject(job.result))
     return extracted_data
 
 
@@ -131,11 +130,4 @@
 def doc_extraction_wrapper():
     return DocExtraction(
         host_url=HOST_URL, api_token=API_TOKEN, api_token_path=API_TOKEN_PATH
-    )
-=======
-def standard_ocr_object(indico_client, pdf_filepath):
-    job = indico_client.call(DocumentExtraction(files=[pdf_filepath], json_config={"preset_config": "standard"}))
-    job = indico_client.call(JobStatus(id=job[0].id, wait=True))
-    extracted_data = indico_client.call(RetrieveStorageObject(job.result))
-    return extracted_data
->>>>>>> 1ff648d0
+    )