import os
import pytest
import json
from indico.queries import (
    CreateDataset,
    CreateModelGroup,
    GetWorkflow,
    GetDataset,
    UpdateWorkflowSettings,
    ListWorkflows,
)
from indico.errors import IndicoRequestError

from solutions_toolkit.indico_wrapper import (
    IndicoWrapper,
    Workflow,
    Dataset,
    FindRelated,
)


FILE_PATH = os.path.dirname(os.path.abspath(__file__))

HOST_URL = os.environ.get("HOST_URL")
API_TOKEN_PATH = os.environ.get("API_TOKEN_PATH")
API_TOKEN = os.environ.get("API_TOKEN")
MODEL_NAME = os.environ.get("MODEL_NAME", "Solutions Toolkit Test Model")


@pytest.fixture(scope="function")
def three_row_invoice_preds():
    with open(
        os.path.join(FILE_PATH, "data/row_association/three_row_invoice/preds.json"),
        "r",
    ) as f:
        preds = json.load(f)
    return preds


@pytest.fixture(scope="function")
def three_row_invoice_tokens():
    with open(
        os.path.join(FILE_PATH, "data/row_association/three_row_invoice/tokens.json"),
        "r",
    ) as f:
        tokens = json.load(f)
    return tokens


@pytest.fixture(scope="session")
def auto_review_preds():
    with open(os.path.join(FILE_PATH, "data/auto_review/preds.json"), "r") as f:
        preds = json.load(f)
    return preds


@pytest.fixture(scope="session")
def auto_review_field_config():
    with open(os.path.join(FILE_PATH, "data/auto_review/field_config.json"), "r") as f:
        field_config = json.load(f)
    return field_config


@pytest.fixture(scope="session")
def dataset(indico_wrapper):
    dataset_id = os.environ.get("DATASET_ID")
    if not dataset_id:
        dataset = indico_wrapper.indico_client.call(
            CreateDataset(
                name="Solutions Toolkit Test Dataset",
                files=[os.path.join(FILE_PATH, "data/samples/fin_disc_snapshot.csv")],
            )
        )
    else:
        try:
            dataset = indico_wrapper.indico_client.call(GetDataset(id=dataset_id))
        except IndicoRequestError:
            raise ValueError(
                f"Dataset with ID {dataset_id} does not exist or you do not have access to it"
            )
    return dataset


@pytest.fixture(scope="session")
def workflow_id(indico_wrapper, dataset):
    workflow_id = os.environ.get("WORKFLOW_ID")
    if not workflow_id:
        _ = indico_wrapper.indico_client.call(
            CreateModelGroup(
                name="Solutions Toolkit Test Model",
                dataset_id=dataset.id,
                source_column_id=dataset.datacolumn_by_name("text").id,
                labelset_id=dataset.labelset_by_name("question_1620").id,
                wait=True,
            )
        )
        workflow_id = indico_wrapper.indico_client.call(
            ListWorkflows(dataset_ids=[dataset.id])
        )[0].id
        _ = indico_wrapper.indico_client.call(
            UpdateWorkflowSettings(
                workflow_id,
                enable_review=True,
                enable_auto_review=True,
            )
        )
    else:
        try:
            indico_wrapper.indico_client.call(GetWorkflow(workflow_id=workflow_id))
        except IndicoRequestError:
            raise ValueError(
                f"Workflow with ID {workflow_id} does not exist or you do not have access to it"
            )
    return workflow_id


@pytest.fixture(scope="module")
def module_submission_ids(workflow_id, workflow_wrapper, pdf_filepath):
    sub_ids = workflow_wrapper.submit_documents_to_workflow(workflow_id, [pdf_filepath])
    workflow_wrapper.wait_for_submissions_to_process(sub_ids)
    return sub_ids


@pytest.fixture(scope="module")
def module_submission_results(workflow_wrapper, module_submission_ids) -> dict:
    return workflow_wrapper.get_submission_result_from_id(
        module_submission_ids[0], timeout=90
    )


@pytest.fixture(scope="function")
def function_submission_ids(workflow_id, workflow_wrapper, pdf_filepath):
    sub_ids = workflow_wrapper.submit_documents_to_workflow(workflow_id, [pdf_filepath])
    workflow_wrapper.wait_for_submissions_to_process(sub_ids)
    return sub_ids


@pytest.fixture(scope="function")
def function_submission_results(workflow_wrapper, function_submission_ids) -> dict:
    return workflow_wrapper.get_submission_result_from_id(
        function_submission_ids[0], timeout=90
    )


@pytest.fixture(scope="session")
def indico_wrapper():
    return IndicoWrapper(host_url=HOST_URL, api_token=API_TOKEN, api_token_path=API_TOKEN_PATH)


@pytest.fixture(scope="session")
def workflow_wrapper():
    return Workflow(host_url=HOST_URL, api_token=API_TOKEN, api_token_path=API_TOKEN_PATH)


@pytest.fixture(scope="session")
def dataset_wrapper(dataset):
<<<<<<< HEAD
    return Dataset(host_url=HOST_URL, api_token=API_TOKEN, api_token_path=API_TOKEN_PATH, dataset_id=dataset.id)
=======
    return Dataset(
        host_url=HOST_URL, api_token_path=API_TOKEN_PATH, dataset_id=dataset.id
    )


@pytest.fixture(scope="session")
def find_related_wrapper():
    return FindRelated(host_url=HOST_URL, api_token_path=API_TOKEN_PATH)
>>>>>>> 9f2c7e52


@pytest.fixture(scope="session")
def pdf_filepath():
    return os.path.join(FILE_PATH, "data/samples/fin_disc.pdf")<|MERGE_RESOLUTION|>--- conflicted
+++ resolved
@@ -144,28 +144,26 @@
 
 @pytest.fixture(scope="session")
 def indico_wrapper():
-    return IndicoWrapper(host_url=HOST_URL, api_token=API_TOKEN, api_token_path=API_TOKEN_PATH)
+    return IndicoWrapper(
+        host_url=HOST_URL, api_token=API_TOKEN, api_token_path=API_TOKEN_PATH
+    )
 
 
 @pytest.fixture(scope="session")
 def workflow_wrapper():
-    return Workflow(host_url=HOST_URL, api_token=API_TOKEN, api_token_path=API_TOKEN_PATH)
+    return Workflow(
+        host_url=HOST_URL, api_token=API_TOKEN, api_token_path=API_TOKEN_PATH
+    )
 
 
 @pytest.fixture(scope="session")
 def dataset_wrapper(dataset):
-<<<<<<< HEAD
-    return Dataset(host_url=HOST_URL, api_token=API_TOKEN, api_token_path=API_TOKEN_PATH, dataset_id=dataset.id)
-=======
     return Dataset(
-        host_url=HOST_URL, api_token_path=API_TOKEN_PATH, dataset_id=dataset.id
+        host_url=HOST_URL,
+        api_token=API_TOKEN,
+        api_token_path=API_TOKEN_PATH,
+        dataset_id=dataset.id,
     )
-
-
-@pytest.fixture(scope="session")
-def find_related_wrapper():
-    return FindRelated(host_url=HOST_URL, api_token_path=API_TOKEN_PATH)
->>>>>>> 9f2c7e52
 
 
 @pytest.fixture(scope="session")
