import os
import pytest
import json
from indico.queries import (
    CreateDataset,
    CreateModelGroup,
    GetWorkflow,
    GetDataset,
    UpdateWorkflowSettings,
    ListWorkflows,
    DocumentExtraction,
    RetrieveStorageObject,
    JobStatus
)
from indico.errors import IndicoRequestError

from solutions_toolkit.types import WorkflowResult
from solutions_toolkit.indico_wrapper import (
    IndicoWrapper,
    Workflow,
    Dataset,
    FindRelated,
    Reviewer,
)


FILE_PATH = os.path.dirname(os.path.abspath(__file__))

HOST_URL = os.environ.get("HOST_URL")
API_TOKEN_PATH = os.environ.get("API_TOKEN_PATH")
API_TOKEN = os.environ.get("API_TOKEN")
MODEL_NAME = os.environ.get("MODEL_NAME", "Solutions Toolkit Test Model")

@pytest.fixture(scope="session")
def testdir_file_path():
    return FILE_PATH

@pytest.fixture(scope="session")
def dataset(indico_wrapper):
    dataset_id = os.environ.get("DATASET_ID")
    if not dataset_id:
        dataset = indico_wrapper.indico_client.call(
            CreateDataset(
                name="Solutions Toolkit Test Dataset",
                files=[os.path.join(FILE_PATH, "data/samples/fin_disc_snapshot.csv")],
            )
        )
    else:
        try:
            dataset = indico_wrapper.indico_client.call(GetDataset(id=dataset_id))
        except IndicoRequestError:
            raise ValueError(
                f"Dataset with ID {dataset_id} does not exist or you do not have access to it"
            )
    return dataset


@pytest.fixture(scope="session")
def workflow_id(indico_wrapper, dataset):
    workflow_id = os.environ.get("WORKFLOW_ID")
    if not workflow_id:
        _ = indico_wrapper.indico_client.call(
            CreateModelGroup(
                name="Solutions Toolkit Test Model",
                dataset_id=dataset.id,
                source_column_id=dataset.datacolumn_by_name("text").id,
                labelset_id=dataset.labelset_by_name("question_1620").id,
                wait=True,
            )
        )
        workflow_id = indico_wrapper.indico_client.call(
            ListWorkflows(dataset_ids=[dataset.id])
        )[0].id
    else:
        try:
            indico_wrapper.indico_client.call(GetWorkflow(workflow_id=workflow_id))
        except IndicoRequestError:
            raise ValueError(
                f"Workflow with ID {workflow_id} does not exist or you do not have access to it"
            )
    return workflow_id


@pytest.fixture(scope="module")
def module_submission_ids(workflow_id, workflow_wrapper, pdf_filepath):
    sub_ids = workflow_wrapper.submit_documents_to_workflow(workflow_id, [pdf_filepath])
    workflow_wrapper.wait_for_submissions_to_process(sub_ids)
    return sub_ids


@pytest.fixture(scope="module")
def module_submission_results(workflow_wrapper, module_submission_ids) -> WorkflowResult:
    return workflow_wrapper.get_submission_result_from_id(
        module_submission_ids[0], timeout=90
    )


@pytest.fixture(scope="function")
def function_submission_ids(workflow_id, workflow_wrapper, pdf_filepath):
    sub_ids = workflow_wrapper.submit_documents_to_workflow(workflow_id, [pdf_filepath])
    workflow_wrapper.wait_for_submissions_to_process(sub_ids)
    return sub_ids


@pytest.fixture(scope="function")
def function_submission_results(workflow_wrapper, function_submission_ids) -> WorkflowResult:
    return workflow_wrapper.get_submission_result_from_id(
        function_submission_ids[0], timeout=90
    )


@pytest.fixture(scope="session")
def indico_wrapper():
    return IndicoWrapper(
        host_url=HOST_URL, api_token=API_TOKEN, api_token_path=API_TOKEN_PATH
    )


@pytest.fixture(scope="session")
def workflow_wrapper():
    return Workflow(
        host_url=HOST_URL, api_token=API_TOKEN, api_token_path=API_TOKEN_PATH
    )


@pytest.fixture(scope="session")
def dataset_wrapper(dataset):
    return Dataset(
        host_url=HOST_URL,
        api_token=API_TOKEN,
        api_token_path=API_TOKEN_PATH,
        dataset_id=dataset.id,
    )


@pytest.fixture(scope="session")
def find_related_wrapper():
    return FindRelated(host_url=HOST_URL, api_token=API_TOKEN, api_token_path=API_TOKEN_PATH)


@pytest.fixture(scope="session")
def reviewer_wrapper(workflow_id):
    return Reviewer(
        host_url=HOST_URL, api_token=API_TOKEN, api_token_path=API_TOKEN_PATH, workflow_id=workflow_id
    )


@pytest.fixture(scope="session")
def pdf_filepath():
    return os.path.join(FILE_PATH, "data/samples/fin_disc.pdf")


@pytest.fixture(scope="session")
<<<<<<< HEAD
def model_name():
    return MODEL_NAME
=======
def standard_ocr_object(indico_wrapper, pdf_filepath):
    job = indico_wrapper.indico_client.call(DocumentExtraction(files=[pdf_filepath], json_config={"preset_config": "standard"}))
    job = indico_wrapper.indico_client.call(JobStatus(id=job[0].id, wait=True))
    extracted_data = indico_wrapper.indico_client.call(RetrieveStorageObject(job.result))
    return extracted_data
>>>>>>> fdb29abe
<|MERGE_RESOLUTION|>--- conflicted
+++ resolved
@@ -143,21 +143,21 @@
     return Reviewer(
         host_url=HOST_URL, api_token=API_TOKEN, api_token_path=API_TOKEN_PATH, workflow_id=workflow_id
     )
-
+  
 
 @pytest.fixture(scope="session")
 def pdf_filepath():
     return os.path.join(FILE_PATH, "data/samples/fin_disc.pdf")
 
-
+  
 @pytest.fixture(scope="session")
-<<<<<<< HEAD
 def model_name():
     return MODEL_NAME
-=======
+
+  
+@pytest.fixture(scope="session")
 def standard_ocr_object(indico_wrapper, pdf_filepath):
     job = indico_wrapper.indico_client.call(DocumentExtraction(files=[pdf_filepath], json_config={"preset_config": "standard"}))
     job = indico_wrapper.indico_client.call(JobStatus(id=job[0].id, wait=True))
     extracted_data = indico_wrapper.indico_client.call(RetrieveStorageObject(job.result))
-    return extracted_data
->>>>>>> fdb29abe
+    return extracted_data