[build-system]
requires = [
    "flit_core >=2,<4",
    ]
requires-python = ">=3.6"
build-backend = "flit_core.buildapi"

[tool.flit.metadata]
module = "indico_toolkit"
author = "indico"
author-email = "scott.levin@indico.io"
home-page = "https://github.com/IndicoDataSolutions/Indico-Solutions-Toolkit"
classifiers = [ "License :: OSI Approved :: MIT License",]
description-file = "README.md"
requires = [
<<<<<<< HEAD
    "indico-client==5.0.1",
=======
    "indico-client==5.1.3",
>>>>>>> 0f615bb5
    "plotly==5.2.1",
    "tqdm==4.50.0",
    "faker==13.3.3",
]

[tool.flit.metadata.requires-extra]
test = [
    "pytest>=5.2.1", 
    "requests-mock>=1.7.0-7", 
    "pytest-dependency==0.5.1"
]
full = [
    "PyMuPDF==1.19.6",
]<|MERGE_RESOLUTION|>--- conflicted
+++ resolved
@@ -13,11 +13,7 @@
 classifiers = [ "License :: OSI Approved :: MIT License",]
 description-file = "README.md"
 requires = [
-<<<<<<< HEAD
-    "indico-client==5.0.1",
-=======
     "indico-client==5.1.3",
->>>>>>> 0f615bb5
     "plotly==5.2.1",
     "tqdm==4.50.0",
     "faker==13.3.3",
