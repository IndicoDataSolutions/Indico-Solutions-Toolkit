--- conflicted
+++ resolved
@@ -51,7 +51,6 @@
 
         for arg, value in kwargs.items():
             self.config[arg] = value
-<<<<<<< HEAD
             
         indico_config = IndicoConfig(**self.config)
         self.indico_client = IndicoClient(config=indico_config)
@@ -59,64 +58,6 @@
     def get_storage_object(self, storage_url):
         return self.indico_client.call(RetrieveStorageObject(storage_url))
 
-=======
-
-        indico_config = IndicoConfig(**self.config)
-        self.indico_client = IndicoClient(config=indico_config)
-
-    def get_submission(self, submission_id: int) -> Submission:
-        """
-        Submission object query by submission id
-        
-        args:
-            submission_id (str): id of submision to workflow
-        
-        returns:
-            [Submission]: Indico Submission object
-        """
-        submission_obj = self.indico_client.call(GetSubmission(submission_id))
-        return submission_obj
-
-    def get_submissions_by_status(
-        self,
-        workflow_id: int,
-        submission_status: str = "COMPLETE",
-        retrieved_flag: bool = False,
-    ) -> List[Submission]:
-        """
-        Get a list of submission objects from a given workflow and filter by
-        submission status and retrieved flag
-        
-        workflow_id (int): id of workflow, can be found in the url of workflow page
-        submission_status (str): status to query submissions by, only 3 are valid:
-                                 COMPLETE, PENDING_REVIEW, PENDING_ADMIN_REVIEW, PENDING_AUTO_REVIEW
-        retrieved_flag (bool): if True, return retrieved values, if False return unretrieved values
-        
-        returns: 
-            List[Submission]: list of Submission objects
-        """
-        sub_filter = SubmissionFilter(
-            status=submission_status, retrieved=retrieved_flag
-        )
-        complete_submissions = self.indico_client.call(
-            ListSubmissions(workflow_ids=[workflow_id], filters=sub_filter)
-        )
-        return complete_submissions
-
-    def get_workflow_output(self, submission):
-        return self.indico_client.call(RetrieveStorageObject(submission.result_file))
-
-    # TODO: make this more of a helper function and create specfic download functions
-    # Ideally more functions like "get_submission_results" maybe "get_ocr_output?"
-    def get_storage_object(self, storage_url):
-        return self.indico_client.call(RetrieveStorageObject(storage_url))
-
-    def get_submission_result(self, submission):
-        sub_job = self.indico_client.call(SubmissionResult(submission.id, wait=True))
-        result = self.get_storage_object(sub_job.result)
-        return result
-
->>>>>>> 83f10549
     def submit_updated_review(self, submission, updated_predictions):
         return self.indico_client.call(
             SubmitReview(submission.id, changes=updated_predictions)
