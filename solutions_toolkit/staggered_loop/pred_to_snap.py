--- conflicted
+++ resolved
@@ -1,22 +1,12 @@
 import json
 from typing import List
-<<<<<<< HEAD
 import pandas as pd
-=======
-from dataclasses import dataclass
->>>>>>> 0e868c65
 from solutions_toolkit.indico_wrapper import Workflow
 
 KEYS_TO_REMOVE_FROM_PREDICTION = ["confidence", "text"]
 
-<<<<<<< HEAD
 # TODO: add method to remove completed submissions that have no valid target predictions
 
-=======
-# TODO: incorporate Workflow class -> i.e. get reviewed predictions for workflow/ submission IDs, OCR text,
-# and (optional) filename
-# TODO: add method to write to snapshot-like CSV
->>>>>>> 0e868c65
 
 
 class StaggeredLoop:
@@ -43,7 +33,6 @@
         self._filenames: List[str] = []
         self._document_texts: List[str] = []
 
-<<<<<<< HEAD
     def get_reviewed_prediction_data(self, workflow_api: Workflow) -> None:
         submissions = workflow_api.get_complete_submission_objects(
             self.workflow_id, self.submission_ids
@@ -76,12 +65,16 @@
     def _convert_predictions_to_snapshot_format(self) -> None:
         for predictions in self._workflow_results:
             predictions = self._get_nested_predictions(predictions)
-            reformatted_predictions = []
-            for pred in predictions:
-                if self._is_not_manually_added_prediction(pred):
-                    self._remove_unneeded_keys(pred)
-                    reformatted_predictions.append(pred)
-            self._snap_formatted_predictions.append(reformatted_predictions)
+            predictions = self._reformat_predictions(predictions)
+            self._snap_formatted_predictions.append(predictions)
+
+    def _reformat_predictions(self, predictions: List[dict]) -> List[dict]:
+        reformatted_predictions = []
+        for pred in predictions:
+            if self._is_not_manually_added_prediction(pred):
+                self._remove_unneeded_keys(pred)
+                reformatted_predictions.append(pred)
+        return reformatted_predictions
 
     def _get_nested_predictions(self, wf_result: dict) -> List[dict]:
         results = wf_result["results"]["document"]["results"]
@@ -96,77 +89,18 @@
             self.model_name = available_model_names[0]
         return results[self.model_name]["final"]
 
-=======
-    _keys_to_remove_from_prediction = KEYS_TO_REMOVE_FROM_PREDICTION
-
-    def __init__(
-        self, workflow_id: int, submission_ids: List[int] = [], model_name: str = ""
-    ):
-        self.workflow_id = workflow_id
-        self.submission_ids = submission_ids
-        self.model_name = model_name
-        self.workflow_results: List[WorkflowResult] = []
-
-    def convert_predictions_for_snapshot(self, predictions: List[dict]):
-        reformatted_predictions = []
-        for pred in predictions:
-            if self._is_not_manually_added_prediction(pred):
-                self._remove_unneeded_keys(pred)
-                reformatted_predictions.append(pred)
-        return reformatted_predictions
-
->>>>>>> 0e868c65
     def _is_not_manually_added_prediction(self, prediction: dict) -> bool:
         if isinstance(prediction["start"], int) and isinstance(prediction["end"], int):
             if prediction["end"] > prediction["start"]:
                 return True
         return False
 
-<<<<<<< HEAD
-=======
-    def get_workflow_predictions(self, workflow_api: Workflow) -> None:
-        submissions = workflow_api.get_complete_submission_objects(
-            self.workflow_id, self.submission_ids
-        )
-        wf_results = workflow_api._get_submission_results(submissions)
-        for i in range(len(wf_results)):
-            predictions = self._get_nested_predictions(wf_results[i])
-            text = workflow_api.get_ondoc_ocr_from_etl_url(wf_results[i]["etl_output"]).full_text
-            filename = submissions[i].input_filename
-            self.workflow_results.append(WorkflowResult(predictions, text, filename))
-
-
-    def _get_nested_predictions(self, wf_result: dict) -> List[dict]:
-        results = wf_result["results"]["document"]["results"]
-        available_model_names = list(results.keys())
-        if self.model_name:
-            self._check_is_valid_model_name(available_model_names)
-        elif len(available_model_names) > 1:
-            raise RuntimeError(
-                f"Multiple models available, you must set self.model_name to one of {available_model_names}"
-            )
-        else:
-            self.model_name = available_model_names[0]
-        return results[self.model_name]["final"]
-
->>>>>>> 0e868c65
     def _check_is_valid_model_name(self, available_model_names: List[str]) -> None:
         if self.model_name not in available_model_names:
             raise KeyError(
                 f"{self.model_name} is an available model name. Options: {available_model_names}"
             )
-<<<<<<< HEAD
-=======
-        
->>>>>>> 0e868c65
 
     def _remove_unneeded_keys(self, prediction: dict):
         for key_to_remove in self._keys_to_remove_from_prediction:
-            prediction.pop(key_to_remove, None)
-
-
-@dataclass
-class WorkflowResult:
-    predictions: List[dict]
-    text: str
-    filename: str+            prediction.pop(key_to_remove, None)