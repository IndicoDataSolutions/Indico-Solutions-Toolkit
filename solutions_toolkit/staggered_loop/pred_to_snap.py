import json
from typing import List
import pandas as pd
from solutions_toolkit.indico_wrapper import Workflow

KEYS_TO_REMOVE_FROM_PREDICTION = ["confidence", "text"]

<<<<<<< HEAD
# TODO: incorporate Workflow class -> i.e. get reviewed predictions for workflow/ submission IDs, OCR text,
# and (optional) filename
# TODO: add method to write to snapshot-like CSV


class StaggeredLoop:
    def __init__(self, workflow_id: int, submission_ids: List[int] = []):
        self._keys_to_remove_from_prediction = KEYS_TO_REMOVE_FROM_PREDICTION
=======
# TODO: add method to remove completed submissions that have no valid target predictions

class StaggeredLoop:
    """
    Use human reviewed prediction results to improve existing models

    Example Usage:
>>>>>>> 85ccdef1

    stagger = StaggeredLoop(workflow_id=312,)
    stagger.get_reviewed_prediction_data()
    stagger.write_csv("./path/to/output.csv")
    """

    _keys_to_remove_from_prediction = KEYS_TO_REMOVE_FROM_PREDICTION

    def __init__(
        self, workflow_id: int, submission_ids: List[int] = [], model_name: str = ""
    ):
        self.workflow_id = workflow_id
        self.submission_ids = submission_ids
        self.model_name = model_name
        self._workflow_results: List[dict] = []
        self._snap_formatted_predictions: List[List[dict]] = []
        self._filenames: List[str] = []
        self._document_texts: List[str] = []

    def get_reviewed_prediction_data(self, workflow_api: Workflow) -> None:
        submissions = workflow_api.get_complete_submission_objects(
            self.workflow_id, self.submission_ids
        )
        self._workflow_results = workflow_api._get_submission_results(submissions)
        self._convert_predictions_to_snapshot_format()
        self._get_submission_full_text(workflow_api)
        self._filenames = [i.input_filename for i in submissions]

    def write_csv(
        self,
        output_path: str,
        text_col_name: str = "text",
        label_col_name: str = "target",
        filename_col_name: str = "filename",
    ):
        df = pd.DataFrame()
        df[filename_col_name] = self._filenames
        df[text_col_name] = self._document_texts
        df[label_col_name] = [json.dumps(i) for i in self._snap_formatted_predictions]
        df.to_csv(output_path, index=False)

    def _get_submission_full_text(self, workflow_api: Workflow) -> None:
        for wf_result in self._workflow_results:
            ondoc_result = workflow_api.get_ondoc_ocr_from_etl_url(
                wf_result["etl_output"]
            )
            self._document_texts.append(ondoc_result.full_text)

    def _convert_predictions_to_snapshot_format(self) -> None:
        for predictions in self._workflow_results:
            predictions = self._get_nested_predictions(predictions)
            predictions = self._reformat_predictions(predictions)
            self._snap_formatted_predictions.append(predictions)

    def _reformat_predictions(self, predictions: List[dict]) -> List[dict]:
        reformatted_predictions = []
        for pred in predictions:
            if self._is_not_manually_added_prediction(pred):
                self._remove_unneeded_keys(pred)
                reformatted_predictions.append(pred)
        return reformatted_predictions

    def _get_nested_predictions(self, wf_result: dict) -> List[dict]:
        results = wf_result["results"]["document"]["results"]
        available_model_names = list(results.keys())
        if self.model_name:
            self._check_is_valid_model_name(available_model_names)
        elif len(available_model_names) > 1:
            raise RuntimeError(
                f"Multiple models available, you must set self.model_name to one of {available_model_names}"
            )
        else:
            self.model_name = available_model_names[0]
        if "final" in results[self.model_name]:
            return results[self.model_name]["final"]
        raise Exception(
            f"Completed submission {wf_result['submission_id']} was not human reviewed"
        )

    def _is_not_manually_added_prediction(self, prediction: dict) -> bool:
        if isinstance(prediction["start"], int) and isinstance(prediction["end"], int):
            if prediction["end"] > prediction["start"]:
                return True
        return False

    def _check_is_valid_model_name(self, available_model_names: List[str]) -> None:
        if self.model_name not in available_model_names:
            raise KeyError(
                f"{self.model_name} is an available model name. Options: {available_model_names}"
            )

    def _remove_unneeded_keys(self, prediction: dict):
        for key_to_remove in self._keys_to_remove_from_prediction:
            prediction.pop(key_to_remove, None)<|MERGE_RESOLUTION|>--- conflicted
+++ resolved
@@ -5,16 +5,6 @@
 
 KEYS_TO_REMOVE_FROM_PREDICTION = ["confidence", "text"]
 
-<<<<<<< HEAD
-# TODO: incorporate Workflow class -> i.e. get reviewed predictions for workflow/ submission IDs, OCR text,
-# and (optional) filename
-# TODO: add method to write to snapshot-like CSV
-
-
-class StaggeredLoop:
-    def __init__(self, workflow_id: int, submission_ids: List[int] = []):
-        self._keys_to_remove_from_prediction = KEYS_TO_REMOVE_FROM_PREDICTION
-=======
 # TODO: add method to remove completed submissions that have no valid target predictions
 
 class StaggeredLoop:
@@ -22,7 +12,6 @@
     Use human reviewed prediction results to improve existing models
 
     Example Usage:
->>>>>>> 85ccdef1
 
     stagger = StaggeredLoop(workflow_id=312,)
     stagger.get_reviewed_prediction_data()
