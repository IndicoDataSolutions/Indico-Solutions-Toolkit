import json
from typing import List
import pandas as pd
from solutions_toolkit.indico_wrapper import Workflow
from solutions_toolkit.types import WorkflowResult


class StaggeredLoop(Workflow):

    _keys_to_remove_from_prediction = ["confidence", "text"]

    def __init__(
        self,
        host_url: str,
        api_token_path: str = None,
        api_token: str = None,
        **kwargs,
    ):
<<<<<<< HEAD
        """
        Gather human reviewed submissions to improve existing model

        Example Usage:
            stagger = StaggeredLoop("app.indico.io", api_token_path="./indico_api_token.txt")
            stagger.get_reviewed_prediction_data(312, [7532, 7612], "Model V1")
            stagger.write_csv("./path/to/output.csv")
        """
        super().__init__(
            host_url, api_token_path=api_token_path, api_token=api_token, **kwargs
        )
        self._workflow_results: List[dict] = []
=======
        self.workflow_id = workflow_id
        self.submission_ids = submission_ids
        self.model_name = model_name
        self._workflow_results: List[WorkflowResult] = []
>>>>>>> 47bf8107
        self._snap_formatted_predictions: List[List[dict]] = []
        self._filenames: List[str] = []
        self._document_texts: List[str] = []

    def get_reviewed_prediction_data(
        self, workflow_id: int, submission_ids: List[int] = None, model_name: str = ""
    ) -> None:
        """
        Retrieve and reformat completed submissions that have been human reviewed

        Args:
            workflow_id (int): Workflow ID from which to retrieve submissions
            submission_ids (List[int], optional): Specific submission IDs to retrieve. Defaults to None.
            model_name (str, optional): Name of model within workflow. Defaults to "".
        """
        self.model_name = model_name
        submissions = self.get_complete_submission_objects(workflow_id, submission_ids)
        self._workflow_results = self.get_submission_results_from_ids(
            [sub.id for sub in submissions]
        )
        self._convert_predictions_to_snapshot_format()
        self._get_submission_full_text()
        self._filenames = [i.input_filename for i in submissions]

    def write_csv(
        self,
        output_path: str,
        text_col_name: str = "text",
        label_col_name: str = "target",
        filename_col_name: str = "filename",
    ):
        df = pd.DataFrame()
        df[filename_col_name] = self._filenames
        df[text_col_name] = self._document_texts
        df[label_col_name] = [json.dumps(i) for i in self._snap_formatted_predictions]
        df.to_csv(output_path, index=False)

    def _get_submission_full_text(self) -> None:
        for wf_result in self._workflow_results:
<<<<<<< HEAD
            ondoc_result = self.get_ondoc_ocr_from_etl_url(wf_result["etl_output"])
=======
            ondoc_result = workflow_api.get_ondoc_ocr_from_etl_url(
                wf_result.etl_url
            )
>>>>>>> 47bf8107
            self._document_texts.append(ondoc_result.full_text)

    def _convert_predictions_to_snapshot_format(self) -> None:
        for predictions in self._workflow_results:
            predictions = self._get_nested_predictions(predictions)
            predictions = self._reformat_predictions(predictions)
            self._snap_formatted_predictions.append(predictions)

    def _reformat_predictions(self, predictions: List[dict]) -> List[dict]:
        reformatted_predictions = []
        for pred in predictions:
            if self._is_not_manually_added_prediction(pred):
                self._remove_unneeded_keys(pred)
                reformatted_predictions.append(pred)
        return reformatted_predictions

    def _get_nested_predictions(self, wf_result: WorkflowResult) -> List[dict]:
        if self.model_name != "":
            wf_result.model_name=self.model_name
        return wf_result.post_review_predictions

    def _is_not_manually_added_prediction(self, prediction: dict) -> bool:
        if isinstance(prediction["start"], int) and isinstance(prediction["end"], int):
            if prediction["end"] > prediction["start"]:
                return True
        return False

<<<<<<< HEAD
    def _check_is_valid_model_name(self, available_model_names: List[str]) -> None:
        if self.model_name not in available_model_names:
            raise KeyError(
                f"'{self.model_name}' is NOT an available model name. Options: {available_model_names}"
            )

=======
>>>>>>> 47bf8107
    def _remove_unneeded_keys(self, prediction: dict):
        for key_to_remove in self._keys_to_remove_from_prediction:
            prediction.pop(key_to_remove, None)<|MERGE_RESOLUTION|>--- conflicted
+++ resolved
@@ -16,7 +16,6 @@
         api_token: str = None,
         **kwargs,
     ):
-<<<<<<< HEAD
         """
         Gather human reviewed submissions to improve existing model
 
@@ -28,13 +27,7 @@
         super().__init__(
             host_url, api_token_path=api_token_path, api_token=api_token, **kwargs
         )
-        self._workflow_results: List[dict] = []
-=======
-        self.workflow_id = workflow_id
-        self.submission_ids = submission_ids
-        self.model_name = model_name
         self._workflow_results: List[WorkflowResult] = []
->>>>>>> 47bf8107
         self._snap_formatted_predictions: List[List[dict]] = []
         self._filenames: List[str] = []
         self._document_texts: List[str] = []
@@ -74,13 +67,7 @@
 
     def _get_submission_full_text(self) -> None:
         for wf_result in self._workflow_results:
-<<<<<<< HEAD
-            ondoc_result = self.get_ondoc_ocr_from_etl_url(wf_result["etl_output"])
-=======
-            ondoc_result = workflow_api.get_ondoc_ocr_from_etl_url(
-                wf_result.etl_url
-            )
->>>>>>> 47bf8107
+            ondoc_result = self.get_ondoc_ocr_from_etl_url(wf_result.etl_url)
             self._document_texts.append(ondoc_result.full_text)
 
     def _convert_predictions_to_snapshot_format(self) -> None:
@@ -108,15 +95,6 @@
                 return True
         return False
 
-<<<<<<< HEAD
-    def _check_is_valid_model_name(self, available_model_names: List[str]) -> None:
-        if self.model_name not in available_model_names:
-            raise KeyError(
-                f"'{self.model_name}' is NOT an available model name. Options: {available_model_names}"
-            )
-
-=======
->>>>>>> 47bf8107
     def _remove_unneeded_keys(self, prediction: dict):
         for key_to_remove in self._keys_to_remove_from_prediction:
             prediction.pop(key_to_remove, None)