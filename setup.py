from setuptools import setup, find_packages

setup(
    name="indico-toolkit",
    version="1.2.1",
    packages=find_packages(exclude=["tests"]),
    description="""Tools to assist with Indico IPA development""",
    license="MIT License (See LICENSE)",
    author="indico",
    author_email="engineering@indico.io",
    tests_require=["pytest>=5.2.1", "requests-mock>=1.7.0-7", "pytest-dependency==0.5.1", "coverage>=5.5"],
    install_requires=[
<<<<<<< HEAD
        "indico-client==4.9.0",
=======
        "indico-client>=4.9.0",
        "numpy>=1.16.0",
        "Pillow>=6.2.0",
        "requests>=2.22.0",
        "setuptools>=41.4.0",
        "pandas>=1.0.3",
>>>>>>> aaf54f58
        "plotly==5.2.1",
        "tqdm=4.50.0"
    ],
    extras_require = {
        "full": ["PyMuPDF==1.18.13"]
    }
)<|MERGE_RESOLUTION|>--- conflicted
+++ resolved
@@ -10,16 +10,7 @@
     author_email="engineering@indico.io",
     tests_require=["pytest>=5.2.1", "requests-mock>=1.7.0-7", "pytest-dependency==0.5.1", "coverage>=5.5"],
     install_requires=[
-<<<<<<< HEAD
         "indico-client==4.9.0",
-=======
-        "indico-client>=4.9.0",
-        "numpy>=1.16.0",
-        "Pillow>=6.2.0",
-        "requests>=2.22.0",
-        "setuptools>=41.4.0",
-        "pandas>=1.0.3",
->>>>>>> aaf54f58
         "plotly==5.2.1",
         "tqdm=4.50.0"
     ],
