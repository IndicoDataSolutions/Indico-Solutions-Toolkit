from setuptools import setup, find_packages

setup(
    name="indico-toolkit",
    version="2.0.1",
    packages=find_packages(exclude=["tests"]),
    description="""Tools to assist with Indico IPA development""",
    license="MIT License (See LICENSE)",
    author="indico",
    author_email="engineering@indico.io",
    tests_require=["pytest>=5.2.1", "requests-mock>=1.7.0-7", "pytest-dependency==0.5.1", "coverage>=5.5"],
    install_requires=[
<<<<<<< HEAD
        "indico-client==5.0.1",
=======
        "indico-client==5.1.3",
>>>>>>> 0f615bb5
        "plotly==5.2.1",
        "tqdm==4.50.0",
        "faker==13.3.3",
    ],
    extras_require = {
        "full": ["PyMuPDF==1.19.6"]
    }
)<|MERGE_RESOLUTION|>--- conflicted
+++ resolved
@@ -10,11 +10,7 @@
     author_email="engineering@indico.io",
     tests_require=["pytest>=5.2.1", "requests-mock>=1.7.0-7", "pytest-dependency==0.5.1", "coverage>=5.5"],
     install_requires=[
-<<<<<<< HEAD
-        "indico-client==5.0.1",
-=======
         "indico-client==5.1.3",
->>>>>>> 0f615bb5
         "plotly==5.2.1",
         "tqdm==4.50.0",
         "faker==13.3.3",
